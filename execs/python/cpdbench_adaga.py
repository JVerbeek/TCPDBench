--- conflicted
+++ resolved
@@ -88,11 +88,7 @@
     # insert some code that runs adaga here
     parameters = make_param_dict(args, defaults)
     regions = run_adaga(mat, parameters)
-<<<<<<< HEAD
-    locations = [[int(j) for j in list(i.values())] for i in regions.closed_windows]
-=======
     locations = [e["window_end"] for e in regions.closed_windows]
->>>>>>> 4e93fef7
     stop_time = time.time()
     runtime = stop_time - start_time
 
