--- conflicted
+++ resolved
@@ -106,16 +106,9 @@
     "shanghai_license",
     "uk_coal_employ",
     "unemployment_nl",
-<<<<<<< HEAD
-    "quality_control_5", 
-    "covid_wastewater",
-    "scanline_42049",
-    "scanline_126007"
-=======
     "usd_isk",
     "us_population",
     "well_log",
->>>>>>> 4e93fef7
 ]
 
 DATASET_NAMES = {k: k for k in DATASETS}
